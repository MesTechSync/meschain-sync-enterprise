{
  "name": "meschain-sync",
  "version": "4.5.0",
  "description": "OpenCart 3.0.4.0 based multi-marketplace integration system",
  "main": "index.js",
  "scripts": {
    "dev": "live-server --port=3000 --entry-file=index.html --mount=/uploads:uploads --open=/",
    "dev:config": "live-server --port=3001 --entry-file=configuration.html --open=/configuration",
    "dev:panels": "live-server --port=3003 --entry-file=panels.html --open=/panels",
    "dev:trendyol": "live-server --port=3004 --entry-file=trendyol-admin.html --open=/trendyol-admin",
    "dev:admin": "live-server --port=3005 --entry-file=super-admin.html --open=/super-admin",
    "start": "npm run dev",
    "start:all": "node scripts/start-all-services.js",
    "health": "node scripts/health-check.js",
    "test": "echo \"Tests to be implemented\" && exit 0",
    "build": "echo 'Build process would go here'"
  },
  "keywords": [
    "opencart",
    "marketplace",
    "trendyol",
    "n11",
    "amazon",
    "ebay",
    "hepsiburada",
    "ozon",
    "integration",
    "e-commerce"
  ],
  "author": "MesChain Development Team",
  "license": "MIT",
  "devDependencies": {
    "live-server": "^1.2.2"
  },
  "dependencies": {
<<<<<<< HEAD
    "axios": "^1.9.0",
    "bootstrap": "^5.3.0",
    "chart.js": "^4.4.0",
    "cookie-parser": "^1.4.7",
    "cors": "^2.8.5",
    "express": "^5.1.0",
    "jquery": "^3.7.1",
    "lodash": "^4.17.21",
    "moment": "^2.29.4"
  },
  "devDependencies": {
    "clean-css-cli": "^5.6.2",
    "concurrently": "^8.2.2",
    "eslint": "^8.55.0",
    "html-validate": "^8.7.0",
    "http-server": "^14.1.1",
    "live-server": "^1.2.2",
    "prettier": "^3.1.0",
    "terser": "^5.24.0"
=======
    "express": "^4.18.2",
    "ws": "^8.14.2"
>>>>>>> 7fa0c58a
  },
  "engines": {
    "node": ">=14.0.0",
    "npm": ">=6.0.0"
  },
  "repository": {
    "type": "git",
    "url": "https://github.com/meschain/meschain-sync-enterprise.git"
  }
}<|MERGE_RESOLUTION|>--- conflicted
+++ resolved
@@ -33,7 +33,6 @@
     "live-server": "^1.2.2"
   },
   "dependencies": {
-<<<<<<< HEAD
     "axios": "^1.9.0",
     "bootstrap": "^5.3.0",
     "chart.js": "^4.4.0",
@@ -53,10 +52,6 @@
     "live-server": "^1.2.2",
     "prettier": "^3.1.0",
     "terser": "^5.24.0"
-=======
-    "express": "^4.18.2",
-    "ws": "^8.14.2"
->>>>>>> 7fa0c58a
   },
   "engines": {
     "node": ">=14.0.0",
